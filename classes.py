"""
Classes for Galaxy Zoo
"""

from __future__ import division
from functools import wraps
import multiprocessing
import os
import logging
from IPython import embed
import itertools
import math

from scipy import misc
import numpy as np
from matplotlib import pyplot
from sklearn.metrics import mean_squared_error, make_scorer
from skimage.transform import rescale
from sklearn.cluster import MiniBatchKMeans
from mpl_toolkits.axes_grid1 import ImageGrid
from numpy.lib.stride_tricks import as_strided
from multiprocessing import Pool
import itertools

from joblib import delayed, Parallel
from constants import *

logger = logging.getLogger('galaxy')
logger.setLevel(logging.DEBUG)
log_formatter = logging.Formatter('%(asctime)s - %(module)s - %(levelname)s - %(message)s',
                                  datefmt='%Y-%m-%d %H:%M:%S')
# Log to file
logfile = logging.FileHandler('run.log')
logfile.setLevel(logging.DEBUG)
logfile.setFormatter(log_formatter)
# Log to console
logstream = logging.StreamHandler()
logstream.setLevel(logging.INFO)
logstream.setFormatter(log_formatter)

logger.addHandler(logfile)
logger.addHandler(logstream)


class TrainSolutions(object):
    """
    Utility class for storing training Ys
    """
    # Maps classes to columns, gids are removed
    class_map = {
        1: [0, 1, 2],
        2: [3, 4],
        3: [5, 6],
        4: [7, 8],
        5: [9, 10, 11, 12],
        6: [13, 14],
        7: [15, 16, 17],
        8: [18, 19, 20, 21, 22, 23, 24],
        9: [25, 26, 27],
        10: [28, 29, 30],
        11: [31, 32, 33, 34, 35, 36],
    }

    # Maps a class to the column that it should sum to
    # Keys are classes, while values are the corresponding column
    parent_class_map = {
        2: [1],
        3: [4],
        4: [5, 6],
        5: [8, 31, 32, 33, 34, 35, 36],
        # Class 6 should equal 1
        7: [0],
        8: [13],
        9: [3],
        10: [7],
        11: [28, 29, 30]
    }

    def __init__(self):
        solution = np.loadtxt(TRAIN_SOLUTIONS_FILE, delimiter=',', skiprows=1)
        self.data = solution[:, 1:]
        self.iids = solution[:, 0]
        self.filenames = map(lambda x: str(int(x)) + '.jpg', list(solution[:, 0]))

    @property
    def classes(self):
        """
        Iterator that returns columns of self.data grouped by class
        """
        for k, v in self.class_map.items():
            yield self.data[:, v]

    def get_columns_for_class(self, cls):
        """
        Returns the columns that correspond to class cls
        """
        return self.data[:, self.class_map[cls]]

    def get_sum_for_class(self, cls):
        """
        Returns a numpy columnar array of values to which the provided class should sum.
        E.g. doing get_sum_for_class(1) would return an array of 1s with dimensions (n_train, 1) since the columns
        of class 1 should always sum to 1
        """
        col_nums = self.parent_class_map.get(cls, None)
        if col_nums:
            cols = self.data[:, col_nums]
            return np.sum(cols, 1, keepdims=True)
        else:
            return np.ones((self.data.shape[0], 1))

    def get_rebased_columns_for_class(self, cls=None):
        """
        Returns the columns that correspond to class, but rebased so that the columns sum to 1
        """
        if cls:
            cols = self.get_columns_for_class(cls)
            colsums = np.sum(cols, 1, keepdims=True)
            # We can get some NaNs if some rows sum to 0
            # If it's 0, instead divide by 1
            colsums[colsums == 0] = 1
            return np.true_divide(cols, colsums)
        else:
            # Return for all classes
            res = np.zeros(self.data.shape)
            for i in range(1, 12):
                col_idxs = self.class_map[i]
                cols = self.get_rebased_columns_for_class(i)
                res[:, col_idxs] = cols
            return res


# Keep a single instance for the whole workspace
train_solutions = TrainSolutions()


def rmse(y_true, y_pred):
    """
    Calculates rmse for two numpy arrays
    """
    res = np.sqrt(mean_squared_error(y_true, y_pred))
    logger.info("RMSE: {}".format(res))
    return res


# Scorer that can be used with Scikit-learn CV
rmse_scorer = make_scorer(rmse, greater_is_better=False)


def colwise_rmse(y_true, y_pred):
    """
    Calculates the RMSE for each column of y
    """
    cols = range(0, y_true.shape[1])
    res = np.zeros(y_true.shape[1])
    logger.info("Column-wise RMSEs:")
    for c in cols:
        res[c] = np.sqrt(mean_squared_error(y_true[:, c], y_pred[:, c]))
        logger.info("Col {}: {:5f}".format(c, res[c]))
    return res


def classwise_rmse(y_true, y_pred):
    res = np.zeros(11)
    logger.info("Class-wise RMSEs:")
    for cls in range(1, 12):
        cols = train_solutions.class_map[cls]
        res[cls - 1] = np.sqrt(mean_squared_error(y_true[:, cols], y_pred[:, cols]))
        logger.info("Class {}: {:5f}".format(cls, res[cls - 1]))
    return res


def get_test_ids():
    """
    Gets a (79971, 1) numpy array that can be attached for output
    """
    test_files = sorted(os.listdir(TEST_IMAGE_PATH))
    return np.array(map(lambda x: int(x[0:6]), test_files), ndmin=2).T


def cache_to_file(filename, fmt='%.18e'):
    """
    Decorator for wrapping methods so that the result of those methods are written to a file and cached
    If the file exists, then the method will instead read from the file.
    Any function that is wrapped by this shouldn't have side effects (e.g. set properties on the instance)
    """

    def cache_decorator(func):
        @wraps(func)
        def cached_func(*args, **kwargs):
            if os.path.exists(filename):
                logger.info("Result of {} already exists, loading from file {}".format(func.__name__, filename))
                res = np.loadtxt(filename, delimiter=',')
            else:
                res = func(*args, **kwargs)
                logger.info("Caching results of {} to {}".format(func.__name__, filename))
                np.savetxt(filename, res, delimiter=',', fmt=fmt)
            return res

        return cached_func

    return cache_decorator


def crop_to_memmap(crop_size=150, training=True):
    """
    Crop all training and testing images into two memmap array
    Train - the images will be in the same order as the train solutions files
    @return:
    """

    if training:
        path = TRAIN_IMAGE_PATH
        files = train_solutions.iids
        out = np.memmap('data/train_cropped_150.memmap', shape=(len(files), crop_size, crop_size, 3), mode='w+')
    else:
        path = TEST_IMAGE_PATH
        files = get_test_ids()
        out = np.memmap('data/test_cropped_150.memmap', shape=(len(files), crop_size, crop_size, 3), mode='w+')

    for i, f in enumerate(files):
        if i % 100 == 0:
            print i
        img = RawImage(path + '/' + str(int(f)) + '.jpg')
        img.crop(150)
        out[i] = img.data


class Submission(object):
    """
    Utility function that takes care of some common tasks relating to submissiosn files
    """
    submission_format = ['%i'] + ['%.10f' for x in range(37)]

    def __init__(self, data):
        """
        Initialize with the (N_TEST, 37) or (N_TEST, 38) ndarray
        If there are 38 columns, then we expect the first column to be the Galaxy Ids
        """
        if data.shape == (N_TEST, 38):
            # Strip out the rownames and save them separately
            self.row_names = data[:, 0:1]  # don't flatten to 1d array
            self.data = data[:, 1:]
        elif data.shape == (N_TEST, 37):
            # No colnames, so assume that the colnames are the test ids sorted
            self.data = data
            self.row_names = get_test_ids()
        else:
            raise RuntimeError("Submission data must be of the shape ({}, 37), was: {}".format(N_TEST, data.shape))

    @staticmethod
    def from_file(filename):
        """
        Load a submission from a csv file
        """
        solution = np.loadtxt(filename, delimiter=',', skiprows=1)
        return Submission(solution)

    def to_file(self, filename):
        """
        Output a submission to a file
        """
        predictions = np.concatenate((self.row_names, self.data), axis=1)
        outpath = os.path.join(SUBMISSION_PATH, filename)
        logger.info("Saving solutions to file {}".format(outpath))
        np.savetxt(outpath, predictions, delimiter=',', header=SUBMISSION_HEADER, fmt=self.submission_format,
                   comments="")

    def check_count(self):
        """
        Check that the number of rows is correct
        """
        pass

    def check_probabilities(self):
        """
        Ensure that probabilities for subsequent questions in the tree add up to their parent's probability
        See http://www.kaggle.com/c/galaxy-zoo-the-galaxy-challenge/details/the-galaxy-zoo-decision-tree
        """
        pass


class RawImage(object):
    """
    Used to load raw image files
    """

    def __init__(self, filename):
        """
        Given a file name, load the ndarray
        """
        self._original_data = misc.imread(filename)
        self.data = self._original_data.copy()
        self.gid = filename[0:6]
        self.responses = np.zeros(37)

    def revert(self):
        """
        Reverts to original state
        """
        self.data = self._original_data.copy()
        return self

    def crop(self, size):
        """
        Crops the image from the center into a square with sides of size
        """
        center = int(self.data.shape[0] / 2)
        dim = int(size / 2)
        cropmin = center - dim
        cropmax = center + dim
        self.data = self.data[cropmin:cropmax, cropmin:cropmax]
        return self

    def grayscale(self):
        # Faster than the skimage.color.rgb2gray
        self.data = (
                        (0.2125 * self.data[:, :, 0]) + (0.7154 * self.data[:, :, 1]) + (
                            0.0721 * self.data[:, :, 2])) / 255
        return self

    def flatten(self):
        self.data = self.data.flatten()
        return self

    def grid_sample(self, step_size, steps):
        """
        Samples the pixels from the center in steps.  Total pixels return will be
        """
        # Get a list of the coordinates of the pixels we want to extract
        central_coord = self.central_pixel_coordinates
        top_left = (central_coord[0] - (steps * step_size), central_coord[1] - (steps * step_size))
        bottom_right = (central_coord[0] + (steps * step_size), central_coord[1] + (steps * step_size))
        min_x = top_left[0]
        max_x = bottom_right[0] + 1
        min_y = top_left[1]
        max_y = bottom_right[1] + 1
        return self.data[min_x:max_x:step_size, min_y:max_y:step_size].copy()

    def show(self, *args, **kwargs):
        pyplot.imshow(self.data, **kwargs)
        pyplot.show()

    def rescale(self, scale):
        self.data = rescale(self.data, scale)

    @property
    def central_pixel_coordinates(self):
        width = self.data.shape[1]
        height = self.data.shape[0]
        central_coord = (int(height / 2), int(width / 2))
        return central_coord

    @property
    def central_pixel(self):
        """
        Gets central pixel.  If data is 2D, then it's a number, otherwise it's an numpy array
        """
        central_coord = self.central_pixel_coordinates
        return self.data[central_coord[0], central_coord[1]]

    @property
    def average_intensity(self):
        return self.data.mean()


<<<<<<< HEAD
def unwrap_self_extract_features(arg, **kwarg):
    return KMeansFeatures.extract_features(*arg, **kwarg)
=======
def chunked_extract_patch(patch_nums, train_mmap, patch_size):
    """
    Extracts patches from images in chuncks

    Arguments:
    =========
    patch_nums: list of integers
        The image numbers from which to extract patches

    train_mmap: mem-mapped ndarray
        The image training set.  Dimensions of (n_training, image_height, image_width, channels)

    patch_size: int
        size of the patch to extract


    Returns:
    ========
    ndarray of shape (len(patch_nums), patch_size * patch_size * channels)

    """
    # Filter out any Nones that might have been passed in
    patch_nums = [x for x in patch_nums if x is not None]
    res = [None] * len(patch_nums)

    for i, p in enumerate(patch_nums):
        # train_mmap is of dimensions (n_training, image_rows, image_cols, channels)
        image_rows = train_mmap.shape[1]
        image_cols = train_mmap.shape[2]

        # Randomly get an offset
        row = np.random.random_integers(image_rows - patch_size)
        col = np.random.random_integers(image_cols - patch_size)

        # Pick the right image and extract the patch
        img = train_mmap[p % image_rows]
        patch = img[row:row + patch_size, col:col + patch_size, :]
        res[i] = patch.flatten()

    return np.vstack(res)
>>>>>>> bca7692b


class KMeansFeatures(object):
    """
    Implements Kmeans feature learning as per Adam Coates' MATLAB code

    Before using this, be sure ot run classes.crop_images_to_mmap to generate the training and test data

    fit() is the primary entry point for training the data
    transform() is the

    Parameters:
    ==========
    rf_size: int
        The size of the receptive fields (patches)

    num_centroids: int

    whitening: bool
        Perform ZCA whitening?

    num_patches: int
        The numbe rof patches to sample

    Properties:
    ===========
    patches: ndarray of shape (num_patchs, rf_size^2 * 3)
        ndarray of the patches.  If patches are 2x2 with three color channels, then stores a single patch as an array of
        dimension (1, 12) -- i.e. it is flattened

    trainX: memory mapped ndarray
        training data

    testX: memory mapped ndarray
        test data

    centroids: ???

    """

    def __init__(self, rf_size=6, num_centroids=1600, whitening=True, num_patches=400000, cores=1):
        self.rf_size = rf_size
        self.num_centroids = num_centroids
        self.whitening = whitening
        self.num_patches = num_patches
        self.patches = np.zeros((num_patches, rf_size * rf_size * 3))

        # these appear to be hard coded and are basically constant -- probably don't need to store these on the object
        self.dim = np.array([150, 150, 3])
        # These actually do not need to be stored here -- the TrainSolutions class encapsulates these information
        # And it is instantiated with classes, so it is always available
        # id is an ndarray of training image ids
        self.id = train_solutions.iids
        # n is then the number of training images
        self.n = self.id.shape[0]

        # Fields for the results
        self.centroids = None
<<<<<<< HEAD
        self.cores = cores
=======

        # Training data
>>>>>>> bca7692b
        self.trainX = np.memmap('data/train_cropped_150.memmap', mode='r', shape=(N_TRAIN, 150, 150, 3))
        self.testX = np.memmap('data/test_cropped_150.memmap', mode='r', shape=(N_TEST, 150, 150, 3))

    def extract_patches(self):
        """
        Extracts patches from the training data
        Does this by looping through the images, taking one patch from each image, until we get the number
        of patches we want
        """
        # Find out the number of threads to split into
        cores = multiprocessing.cpu_count()
        patch_rng = range(self.num_patches)
        chunk_size = int(math.ceil(self.num_patches / cores))

        # Gives a list of tuples, with the list lenght being equal to the number of cores, and each tuple containing
        # The original range split into chunks.  The shortest chunk is padded with Nones
        # For why this works, see http://docs.python.org/2/library/functions.html#zip
        patch_chunks = list(itertools.izip_longest(*[iter(patch_rng)] * chunk_size))

        logger.info("Extracting patches in {} jobs, chunk sizes: {}".format(cores, [len(x) for x in patch_chunks]))
        res = Parallel(n_jobs=cores, verbose=3)(delayed(chunked_extract_patch)(x, self.trainX, 6) for x in patch_chunks)
        self.patches = np.vstack(res)

    def normalize(self):
        """
        Normalizes each patch by subtracting mean and dividing by variance
        """
        temp1 = self.patches - self.patches.mean(1, keepdims=True)
        # Why plus 10 and sqrt?
        temp2 = np.sqrt(self.patches.var(1, keepdims=True) + 10)

        self.patches = temp1 / temp2

    def whiten(self):
        """
        ZCA whitening
        """
        cov = np.cov(self.patches, rowvar=0)
        self.mean = self.patches.mean(0, keepdims=True)
        d, v = np.linalg.eig(cov)
        self.p = np.dot(v,
                        np.dot(np.diag(np.sqrt(1 / (d + 0.1))),
                               v.T))
        self.patches = np.dot(self.patches - self.mean, self.p)

    def cluster(self):
        kmeans = MiniBatchKMeans(n_clusters=self.num_centroids, verbose=True, batch_size=1000)
        kmeans.fit(self.patches)
        self.centroids = kmeans.cluster_centers_

    def fit(self):
        logger.info("Extracting patches")
        self.extract_patches()
        logger.info("Normalizing")
        self.normalize()
        logger.info("Whitening")
        self.whiten()
        logger.info("Clustering")
        self.cluster()

        # clean up
        # self.patches = None

    def extract_features(self, x):
        patches = np.vstack((self.rolling_block(x[:, :, 0]),
                             self.rolling_block(x[:, :, 1]),
                             self.rolling_block(x[:, :, 2]))).T

        # normalize for contrast
        temp1 = patches - patches.mean(1, keepdims=True)
        temp2 = np.sqrt(patches.var(1, keepdims=True) + 10)
        patches = temp1 / temp2

        if self.whitening:
            patches = np.dot(patches - self.mean, self.p)

        xx = np.sum(patches ** 2, 1, keepdims=True)
        cc = np.sum(self.centroids ** 2, 1, keepdims=True).T
        xc = np.dot(patches, self.centroids.T)

        z = np.sqrt(cc + (xx - 2 * xc))
        mu = z.mean(1, keepdims=True)
        patches = np.maximum(mu - z, 0)

        prows = self.dim[0] - self.rf_size + 1
        pcols = self.dim[1] - self.rf_size + 1
        patches = patches.reshape((prows, pcols, self.num_centroids))

        halfr = int(np.rint(prows / 2))
        halfc = int(np.rint(pcols / 2))
        q1 = np.sum(patches[0:halfr, 0:halfc, :], (0, 1))
        q2 = np.sum(patches[halfr:, 0:halfc, :], (0, 1))
        q3 = np.sum(patches[0:halfr, halfc:, :], (0, 1))
        q4 = np.sum(patches[halfr:, halfc:, :], (0, 1))

        return np.hstack((q1.flatten(), q2.flatten(), q3.flatten(), q4.flatten()))

    def im2col(self, img):
        row, col = img.shape
        patches = np.zeros((self.rf_size * self.rf_size,
                            (row - self.rf_size + 1) * (col - self.rf_size + 1)))

        counter = 0
        for i in range(row - self.rf_size + 1):
            for j in range(col - self.rf_size + 1):
                temp = img[i:i + self.rf_size, j:j + self.rf_size]
                patches[:, counter] = temp.flatten()
                counter += 1

        return patches

    def rolling_block(self, A):
        block = (self.rf_size, self.rf_size)
        shape = (A.shape[0] - block[0] + 1, A.shape[1] - block[1] + 1) + block
        strides = (A.strides[0], A.strides[1]) + A.strides
        res = np.copy(as_strided(A, shape=shape, strides=strides))
        res = res.reshape(shape[0] * shape[1], shape[2] * shape[3]).T
        return res

    def transform(self, n):
        if n > self.trainX.shape[0]:
            n = self.trainX.shape[0]

        res = np.zeros((n, self.num_centroids * 4))

        for i, row in enumerate(self.trainX[0:n]):
            if (i + 1) % 10 == 0:
                logging.info('Extracting features from image {0} / {1}'.format(i + 1, n))

            res[i] = self.extract_features(row)

        return res

    def show_centroids(self):
        im = np.arange(100)
        im.shape = 10, 10

        fig = pyplot.figure(1, (4., 4.))
        grid = ImageGrid(fig, 111,  # similar to subplot(111)
                         nrows_ncols=(10, 10),  # creates 10x10 grid of axes
                         axes_pad=0.1,  # pad between axes in inch.
        )

        for grid_pos, i in enumerate(np.random.choice(self.centroids.shape[0], 100, replace=False)):
            grid[grid_pos].imshow(self.centroids[i].reshape(self.rf_size, self.rf_size, 3))  # The AxesGrid object work as a list of axes.

        pyplot.show()<|MERGE_RESOLUTION|>--- conflicted
+++ resolved
@@ -18,9 +18,8 @@
 from skimage.transform import rescale
 from sklearn.cluster import MiniBatchKMeans
 from mpl_toolkits.axes_grid1 import ImageGrid
+from sklearn.feature_extraction.image import extract_patches_2d
 from numpy.lib.stride_tricks import as_strided
-from multiprocessing import Pool
-import itertools
 
 from joblib import delayed, Parallel
 from constants import *
@@ -364,10 +363,6 @@
         return self.data.mean()
 
 
-<<<<<<< HEAD
-def unwrap_self_extract_features(arg, **kwarg):
-    return KMeansFeatures.extract_features(*arg, **kwarg)
-=======
 def chunked_extract_patch(patch_nums, train_mmap, patch_size):
     """
     Extracts patches from images in chuncks
@@ -408,7 +403,6 @@
         res[i] = patch.flatten()
 
     return np.vstack(res)
->>>>>>> bca7692b
 
 
 class KMeansFeatures(object):
@@ -449,7 +443,7 @@
 
     """
 
-    def __init__(self, rf_size=6, num_centroids=1600, whitening=True, num_patches=400000, cores=1):
+    def __init__(self, rf_size=6, num_centroids=1600, whitening=True, num_patches=400000):
         self.rf_size = rf_size
         self.num_centroids = num_centroids
         self.whitening = whitening
@@ -467,12 +461,8 @@
 
         # Fields for the results
         self.centroids = None
-<<<<<<< HEAD
-        self.cores = cores
-=======
 
         # Training data
->>>>>>> bca7692b
         self.trainX = np.memmap('data/train_cropped_150.memmap', mode='r', shape=(N_TRAIN, 150, 150, 3))
         self.testX = np.memmap('data/test_cropped_150.memmap', mode='r', shape=(N_TEST, 150, 150, 3))
 
@@ -537,6 +527,10 @@
         # self.patches = None
 
     def extract_features(self, x):
+        # patches = np.vstack((self.im2col(x[:, :, 0]),
+        #                      self.im2col(x[:, :, 1]),
+        #                      self.im2col(x[:, :, 2]))).T
+
         patches = np.vstack((self.rolling_block(x[:, :, 0]),
                              self.rolling_block(x[:, :, 1]),
                              self.rolling_block(x[:, :, 2]))).T
