"""
Run scripts for individual models in Galaxy Zoo
"""
import time

import classes
import numpy as np
import logging
from constants import *
import models
from sklearn.cross_validation import KFold
from IPython import embed
import cPickle as pickle
import time

logger = logging.getLogger('galaxy')


def train_set_average_benchmark(outfile="sub_average_benchmark_000.csv"):
    """
    What should be the actual baseline.  Takes the training set solutions, averages them, and uses that as the
    submission for every row in the test set
    """
    start_time = time.time()
    training_data = classes.TrainSolutions().data

    solutions = np.mean(training_data, axis=0)

    # Calculate an RMSE
    train_solution = np.tile(solutions, (N_TRAIN, 1))
    rmse = classes.rmse(train_solution, training_data)

    solution = classes.Submission(np.tile(solutions, (N_TEST, 1)))
    solution.to_file(outfile)

    end_time = time.time()
    logger.info("Model completed in {}".format(end_time - start_time))


def central_pixel_benchmark(outfile="sub_central_pixel_001.csv"):
    """
    Tries to duplicate the central pixel benchmark, which is defined as:
    Simple benchmark that clusters training galaxies according to the color in the center of the image
    and then assigns the associated probability values to like-colored images in the test set.
    """

    test_averages = models.Benchmarks.CentralPixelBenchmark().execute()
    predictions = classes.Submission(test_averages)
    # Write to file
    predictions.to_file(outfile)


def random_forest_001(outfile="sub_random_forest_001.csv", n_jobs=1):
    """
    First attempt at implementing a neural network.
    Uses a sample of central pixels in RGB space to feed in as inputs to the neural network

    # 3-fold CV using half the training set reports RMSE of .126 or so
    """
    model = models.RandomForest.RandomForestModel(n_jobs=n_jobs)
    model.run('train')
    predictions = model.run('predict')
    output = classes.Submission(predictions)
    output.to_file(outfile)


def random_forest_002(outfile="sub_random_forest_002.csv", n_jobs=4):
    """
    Random forest, but with all pixels in a 150x150 crop then rescaled to 15x15 instead of grid sampling

    CV results on 10% of the dataset with 50 trees:

    2014-01-29 16:55:38 - Base - INFO - Cross validation completed in 629.936481953.  Scores:
    2014-01-29 16:55:38 - Base - INFO - [-0.13233799 -0.13254755]
    # Not any better than the sampling
    """
    mdl = models.RandomForest.RandomForestMoreFeatures(n_jobs=n_jobs, cv_sample=0.1)
    mdl.run('cv')


def extra_trees_test(n_jobs=1):
    """
    Exact same as random_forest_001, but using ExtraTreesRegressor to see if that method is any better
    """
    # model = models.RandomForest.ExtraTreesModel()
    # model.run('cv')

    # tune the model - 15 trees already gives .13 RMSE, I think that's slightly better than RF with that number of trees
    params = {
        'n_estimators': [15, 50, 100, 250]
    }
    model = models.RandomForest.ExtraTreesModel(
        grid_search_parameters=params,
        grid_search_sample=0.5,
        n_jobs=n_jobs
    )
    model.run('grid_search', refit=True)
    # 2014-01-21 05:45:28 - Base - INFO - Found best parameters:
    # 2014-01-21 05:45:28 - Base - INFO - {'n_estimators': 250}
    # 2014-01-21 05:45:28 - Base - INFO - Predicting on holdout set
    # 2014-01-21 05:45:41 - classes - INFO - RMSE: 0.124530683233
    # 2014-01-21 05:45:41 - Base - INFO - RMSE on holdout set: 0.124530683233
    # 2014-01-21 05:45:41 - Base - INFO - Grid search completed in 8916.21896791
    # 2014-01-21 05:45:41 - Base - INFO - Model completed in 9332.45440102

    # As expected, more trees = better performance.  Seems like the performance is on par/slightly better than random forest


def random_forest_cascade_001(outfile='sub_rf_cascade_001.csv'):
    """
    Experiment to compare whether training the random forest with all Ys or training the Ys in a cascade is better

    2014-01-22 10:19:39 - Base - INFO - Cross validation completed in 7038.78176308.  Scores:
    2014-01-22 10:19:39 - Base - INFO - [ 0.13103377  0.13196983]
    """
    mdl = models.RandomForest.RandomForestCascadeModel(cv_sample=0.1)
    mdl.run('cv')

    # Unscaled classes don't seem to work better than RF.  Lets try with scaled classes
    mdl_scaled = models.RandomForest.RandomForestCascadeModel(cv_sample=0.1, scaled=True)
    mdl_scaled.run('cv')


def ridge_rf_001(outfile='sub_ridge_rf_001.csv'):
    mdl = models.Ridge.RidgeRFModel(cv_sample=0.5, cv_folds=2)
    mdl.run('cv')
    mdl.run('train')
    mdl.run('predict')
    sub = classes.Submission(mdl.test_y)
    sub.to_file(outfile)


def svr_rf():
    # subsample
    train_y = classes.train_solutions.data

    # randomly sample 10% Y and select the gid's
    n = 7000
    crop_size = 150
    scale = 0.1
    train_y = train_y[np.random.randint(train_y.shape[0], size=n), :]
    train_x = np.zeros((n, (crop_size * scale) ** 2 * 3))

    # load the training images and crop at the same time
    for row, gid in enumerate(train_y[:, 0]):
        img = classes.RawImage(TRAIN_IMAGE_PATH + '/' + str(int(gid)) + '.jpg')
        img.crop(crop_size)
        img.rescale(scale)
        img.flatten()
        train_x[row] = img.data
        if (row % 10) == 0:
            print row


    parameters = {'alpha': [14], 'n_estimators': [10]}
    kf = KFold(train_x.shape[0], n_folds=2, shuffle=True)

    for train, test in kf:
        ridge_rf = models.SVR.SVRRFModel()
        ridge_rf.fit(train_x[train, :], train_y[train, :])
        res = ridge_rf.predict(train_x[test, :])
        classes.rmse(train_y[test, :], res)

    # transform images

    # cv and training


<<<<<<< HEAD
def kmeans_ridge_rf():
    """
    Be sure to run classes.crop_to_mmap before using this
    """
    km = models.KMeansFeatures.KMeansFeatures(rf_size=6, num_centroids=1600, num_patches=400000)
=======
def kmeans_ridge_rf(fit_centroids=False):
>>>>>>> be1c5fcc
    trainX = np.memmap('data/train_cropped_150.memmap', mode='r', shape=(N_TRAIN, 150, 150, 3))
    # Not used yet
    testX = np.memmap('data/test_cropped_150.memmap', mode='r', shape=(N_TEST, 150, 150, 3))

    if fit_centroids:
        km = models.KMeansFeatures.KMeansFeatures(rf_size=6, num_centroids=1600, num_patches=10000)
        km.fit(trainX)

        t0 = time.time()
        # pickle.dump(km, open('data/kmeans_centroids.pkl', mode='wb'))
        print 'Pickling the KMeansFeatures object took {0} seconds'.format(time.time() - t0)
    else:
        km = pickle.load(open('data/kmeans_centroids.pkl'))

    n = 7000

    train_x = km.transform(trainX[0:n, :])
    train_y = classes.train_solutions.data[0:n, :]

    logger.info("Train x shape: {}".format(train_x.shape))
    logger.info("Train y shape: {}".format(train_y.shape))

    kf = KFold(n, n_folds=2, shuffle=True)

    for train, test in kf:
        clf = models.Ridge.RidgeRFEstimator()
        clf.fit(train_x[train], train_y[train])
        res = clf.predict(train_x[test])
        classes.rmse(train_y[test], res)


def kmeans_centroids(fit_centroids=False):
    """
    If fit_centroids is True, we extract patches, fit the centroids and pickle the object
                        False, we unpickle the object.
    @param fit_centroids:
    @return:
    """

    trainX = np.memmap('data/train_cropped_150.memmap', mode='r', shape=(N_TRAIN, 150, 150, 3))
    # Not used yet
    testX = np.memmap('data/test_cropped_150.memmap', mode='r', shape=(N_TEST, 150, 150, 3))

    if fit_centroids:
        km = models.KMeansFeatures.KMeansFeatures(rf_size=6, num_centroids=1600, num_patches=400000)
        km.fit(trainX)

        t0 = time.time()
        pickle.dump(km, open('data/kmeans_centroids.pkl', mode='wb'))
        print 'Pickling the KMeansFeatures object took {0} seconds'.format(time.time() - t0)
    else:
        km = pickle.load(open('data/kmeans_centroids.pkl'))

    models.KMeansFeatures.show_centroids(km.centroids, 6, (6, 6, 3))
    embed()
<<<<<<< HEAD
    models.KMeansFeatures.show_centroids(km.centroids, (6, 6, 3))
=======

# kmeans_centroids(fit_centroids=True)
kmeans_ridge_rf(True)
>>>>>>> be1c5fcc
<|MERGE_RESOLUTION|>--- conflicted
+++ resolved
@@ -166,15 +166,10 @@
     # cv and training
 
 
-<<<<<<< HEAD
-def kmeans_ridge_rf():
+def kmeans_ridge_rf(fit_centroids=False):
     """
     Be sure to run classes.crop_to_mmap before using this
     """
-    km = models.KMeansFeatures.KMeansFeatures(rf_size=6, num_centroids=1600, num_patches=400000)
-=======
-def kmeans_ridge_rf(fit_centroids=False):
->>>>>>> be1c5fcc
     trainX = np.memmap('data/train_cropped_150.memmap', mode='r', shape=(N_TRAIN, 150, 150, 3))
     # Not used yet
     testX = np.memmap('data/test_cropped_150.memmap', mode='r', shape=(N_TEST, 150, 150, 3))
@@ -228,12 +223,4 @@
     else:
         km = pickle.load(open('data/kmeans_centroids.pkl'))
 
-    models.KMeansFeatures.show_centroids(km.centroids, 6, (6, 6, 3))
-    embed()
-<<<<<<< HEAD
-    models.KMeansFeatures.show_centroids(km.centroids, (6, 6, 3))
-=======
-
-# kmeans_centroids(fit_centroids=True)
-kmeans_ridge_rf(True)
->>>>>>> be1c5fcc
+    models.KMeansFeatures.show_centroids(km.centroids, 6, (6, 6, 3))