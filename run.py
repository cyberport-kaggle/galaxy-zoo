--- conflicted
+++ resolved
@@ -7,8 +7,13 @@
 import numpy as np
 import logging
 from constants import *
+from sklearn.decomposition import RandomizedPCA
+from sklearn.pipeline import Pipeline
+from sklearn.grid_search import GridSearchCV
+from sklearn.ensemble import RandomForestRegressor
 import models
 from sklearn.cross_validation import KFold
+from IPython import embed
 
 logger = logging.getLogger('galaxy')
 
@@ -151,9 +156,9 @@
 
     for train, test in kf:
         ridge_rf = models.SVR.SVRRFModel()
-        ridge_rf.fit(train_x[train, :], train_y[train, :])
+        ridge_rf.fit(train_x[train, :], train_y[train, 1:])
         res = ridge_rf.predict(train_x[test, :])
-        classes.rmse(train_y[test, :], res)
+        classes.rmse(train_y[test, 1:], res)
 
     # transform images
 
@@ -161,16 +166,12 @@
 
 
 def kmeans_ridge_rf():
-<<<<<<< HEAD
-    km = classes.KMeansFeatures(rf_size=6, num_centroids=100, num_patches=400000, cores=2)
-=======
     km = models.KMeansFeatures.KMeansFeatures(rf_size=6, num_centroids=100, num_patches=400000)
->>>>>>> f29433ec
     km.fit()
-    n = 70000
+    n = 7000
 
     train_x = km.transform(n)
-    train_y = classes.train_solutions.data[0:n, :]
+    train_y = classes.get_training_data()[0:n, 1:]
 
     kf = KFold(n, n_folds=2, shuffle=True)
 
